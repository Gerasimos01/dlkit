--- conflicted
+++ resolved
@@ -29,12 +29,8 @@
         class_name: type(TemporalFusionTransformer) = load_class(
             settings.name, settings.module_path, settings_path
         )  # noqa: D100
-<<<<<<< HEAD
-        return class_name(**settings.to_dict_compatible_with(class_name)).from_dataset(
-=======
         applied_settings = settings.to_dict_compatible_with(class_name)
         return class_name(**applied_settings).from_dataset(
->>>>>>> 2171791a
             dataset.timeseries,
         )  # noqa: D100
 
